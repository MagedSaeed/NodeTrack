--- conflicted
+++ resolved
@@ -170,12 +170,7 @@
 # PyPI configuration file
 .pypirc
 
-<<<<<<< HEAD
 # custom
 *nodetrack-client-logs*
-=======
-
-# custom
 .vscode
-data
->>>>>>> 010eaac1
+data