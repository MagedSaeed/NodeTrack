--- conflicted
+++ resolved
@@ -1,8 +1,5 @@
-<<<<<<< HEAD
-=======
 # collector_server.py
 import os
->>>>>>> f1d68199
 from flask import Flask, request, jsonify
 import json
 import pandas as pd
@@ -12,9 +9,6 @@
 
 app = Flask(__name__, static_folder='../frontend/dashboard/dist')
 CORS(app)
-<<<<<<< HEAD
-LOG_FILE = 'cluster_gpu_usage.log'
-=======
 
 DATA_DIR = os.environ.get('SERVER_DATA_DIR')
 
@@ -24,7 +18,6 @@
 LOG_FILE = f'{DATA_DIR}/cluster_gpu_usage.log'
 
 # Add excluded users
->>>>>>> f1d68199
 EXCLUDED_USERS = {'gdm'}
 
 def clean_nan_values(obj):
