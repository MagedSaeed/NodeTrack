--- conflicted
+++ resolved
@@ -14,13 +14,10 @@
     DATA_DIR = './data'
 
 LOG_FILE = f'{DATA_DIR}/cluster_gpu_usage.log'
-<<<<<<< HEAD
 EXCLUDED_USERS = {'gdm'}
-=======
 
 # Add excluded users
 EXCLUDED_USERS = {'gdm','?','NT AUTHORITY\SYSTEM',}
->>>>>>> d225d1f1
 
 def clean_nan_values(obj):
     if isinstance(obj, dict):
